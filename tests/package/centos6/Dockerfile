FROM centos:6

COPY ./mesos-version /mesos-version

RUN rpm -Uvh http://repos.mesosphere.com/el/6/noarch/RPMS/mesosphere-el-repo-6-2.noarch.rpm && \
  yum install -y mesos-$(cat /mesos-version) && \
  yum install -y java-1.8.0-openjdk-headless && \
  curl -L -o /usr/bin/jq https://github.com/stedolan/jq/releases/download/jq-1.5/jq-linux64 && \
  [ $(sha256sum /usr/bin/jq | cut -f 1 -d ' ') == "c6b3a7d7d3e7b70c6f51b706a3b90bd01833846c54d32ca32f0027f00226ff6d" ] && \
  chmod +x /usr/bin/jq && \
  ln -svT /usr/lib/jvm/java-1.8.0-openjdk-* /docker-java-home && \

<<<<<<< HEAD
  # Install Python, Pip and dcrpm
  yum install -y epel-release git && yum install -y python34 python34-devel python34-pip gcc gcc-c++ && \
  pip3 install git+https://github.com/facebookincubator/dcrpm.git@v0.2.0 &&  \

  # Clean
  yum clean all && dcrpm -v
=======
  yum clean all
>>>>>>> 9984d040

ENV JAVA_HOME /docker-java-home

ENTRYPOINT ["/sbin/init"]<|MERGE_RESOLUTION|>--- conflicted
+++ resolved
@@ -10,16 +10,7 @@
   chmod +x /usr/bin/jq && \
   ln -svT /usr/lib/jvm/java-1.8.0-openjdk-* /docker-java-home && \
 
-<<<<<<< HEAD
-  # Install Python, Pip and dcrpm
-  yum install -y epel-release git && yum install -y python34 python34-devel python34-pip gcc gcc-c++ && \
-  pip3 install git+https://github.com/facebookincubator/dcrpm.git@v0.2.0 &&  \
-
-  # Clean
-  yum clean all && dcrpm -v
-=======
   yum clean all
->>>>>>> 9984d040
 
 ENV JAVA_HOME /docker-java-home
 
